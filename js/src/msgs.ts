import { DBSnapshot, Operation, VersionSummary } from "./types.js"

export type WSServerClientMsg = {
  type: 'snapshot',
<<<<<<< HEAD
  version: VersionSummary,
  data: DBSnapshot
=======
  data: DBSnapshot,
  v: VersionSummary
>>>>>>> 50099ca2
} | {
  type: 'op',
  ops: Operation[]
}<|MERGE_RESOLUTION|>--- conflicted
+++ resolved
@@ -2,14 +2,9 @@
 
 export type WSServerClientMsg = {
   type: 'snapshot',
-<<<<<<< HEAD
-  version: VersionSummary,
-  data: DBSnapshot
-=======
   data: DBSnapshot,
   v: VersionSummary
->>>>>>> 50099ca2
 } | {
-  type: 'op',
+  type: 'ops',
   ops: Operation[]
 }