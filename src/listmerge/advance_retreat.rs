--- conflicted
+++ resolved
@@ -27,39 +27,6 @@
     ///
     /// Returns (ins / del, target, offset into target, rev, range_tree cursor).
     fn index_query(&self, lv: LV) -> QueryResult {
-<<<<<<< HEAD
-        assert_ne!(lv, usize::MAX);
-
-        let index_len = self.index.offset_len();
-        if lv >= index_len {
-            panic!("Index query past the end");
-            // (Ins, (index_len..usize::MAX).into(), time - index_len, self.range_tree.unsafe_cursor_at_end())
-        } else {
-            let cursor = self.index.cursor_at_offset_pos(lv, false);
-            let entry = cursor.get_raw_entry();
-
-            // eprintln!("index_query {}: {} - {} ({})", lv, lv - cursor.offset, lv - cursor.offset + entry.len,
-            //     match entry.inner {
-            //         InsPtr(_) => "ins",
-            //         DelTarget(_) => "del"
-            //     }
-            // );
-
-            match entry.inner {
-                InsPtr(ptr) => {
-                    debug_assert!(ptr != NonNull::dangling());
-                    // For inserts, the target is simply the range of the item.
-                    let start = lv - cursor.offset;
-                    QueryResult {
-                        tag: Ins,
-                        target: (start..start+entry.len).into(),
-                        offset: cursor.offset,
-                        ptr: Some(ptr)
-                    }
-                }
-                DelTarget(target) => {
-                    QueryResult { tag: Del, target, offset: cursor.offset, ptr: None }
-=======
         debug_assert_ne!(lv, usize::MAX);
 
         let RleDRun {
@@ -82,7 +49,6 @@
                     target: (start..end).into(),
                     offset,
                     ptr: Some(ptr)
->>>>>>> 909262cd
                 }
             }
             Marker::Del(target) => {
