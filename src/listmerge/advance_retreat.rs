--- conflicted
+++ resolved
@@ -85,9 +85,8 @@
         // *result* of running retreat() is the same, its safe to not do that, and instead treat the
         // span state as an integer and just decrement it twice.
         while !range.is_empty() {
-<<<<<<< HEAD
             if let Some(mut cursor) = self.range_tree.try_find_item(range.start) {
-                crate::stats::marker_a();
+                // crate::stats::marker_a();
 
 
                 // Try just modifying the item directly.
@@ -111,7 +110,7 @@
                 self.range_tree.emplace_cursor_unknown(cursor);
 
             } else {
-                crate::stats::marker_b();
+                // crate::stats::marker_b();
 
                 let QueryResult {
                     target,
@@ -156,57 +155,7 @@
     pub(crate) fn advance_by_range(&mut self, range: DTRange) {
         self.adv_retreat_range(range, 1);
     }
-=======
-            // if let Some(mut cursor) = self.range_tree.try_find_item(range.start) {
-            //     crate::stats::marker_a();
-            //     self.range_tree.emplace_cursor_unknown(cursor);
-            // } else {
-            //     crate::stats::marker_b();
-            // }
 
-            let QueryResult {
-                target,
-                offset,
-                mut leaf_idx,
-                ..
-            } = self.index_query(range.start);
-
-            let len = usize::min(target.len() - offset, range.len());
-
-            // If the target span is reversed, the part of target we eat each iteration changes.
-            let mut target_range = target.range(offset, offset + len);
-
-            // let mut len_remaining = len;
-            while !target_range.is_empty() {
-                // We'll only get a leaf pointer when we're inserting. Note we can't reuse the leaf
-                // ptr across subsequent invocations because we mutate the range_tree.
-                // let ptr = ptr.take().unwrap_or_else(|| self.old_marker_at(target_range.start));
-                let leaf_idx = match replace(&mut leaf_idx, LeafIdx::default()) {
-                    LeafIdx(usize::MAX) => self.marker_at(target_range.start),
-                    x => x,
-                };
-                let (mut cursor, _pos) = self.range_tree.mut_cursor_before_item(target_range.start, leaf_idx);
-                target_range.start += self.range_tree.mutate_entry(
-                    &mut cursor,
-                    target_range.len(),
-                    &mut notify_for(&mut self.index),
-                    |e| {
-                        e.current_state.0 = e.current_state.0.wrapping_add_signed(incr);
-                    }
-                ).0;
-
-                self.range_tree.emplace_cursor_unknown(cursor);
-            }
-
-            range.truncate_keeping_right(len);
-        }
-
-    }
-
-    pub(crate) fn advance_by_range(&mut self, range: DTRange) {
-        self.adv_retreat_range(range, 1);
-    }
->>>>>>> 738d3c1b
     pub(crate) fn retreat_by_range(&mut self, range: DTRange) {
         self.adv_retreat_range(range, -1);
     }
